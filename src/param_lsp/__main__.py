from __future__ import annotations

import argparse
import logging
import sys
from pathlib import Path
from typing import TYPE_CHECKING

from .__version import __version__
from ._logging import get_logger, setup_colored_logging

if TYPE_CHECKING:
    from ._types import TypeErrorDict

logger = get_logger(__name__, "main")

_DESCRIPTION = """\
param-lsp: Language Server Protocol implementation for HoloViz Param

Provides IDE support for Python codebases using Param with:
• Autocompletion for Param class constructors and parameter definitions
• Type checking and validation with real-time error diagnostics
• Hover documentation with parameter types, bounds, and descriptions
• Cross-file analysis for parameter inheritance tracking

Found a Bug or Have a Feature Request?
Open an issue at: https://github.com/hoxbro/param-lsp/issues

Need Help?
See the documentation at: https://param-lsp.readthedocs.io"""


def main():
    """Main entry point for the language server."""
    parser = argparse.ArgumentParser(
        description=_DESCRIPTION,
        prog="param-lsp",
        formatter_class=argparse.RawTextHelpFormatter,
    )
    parser.add_argument("--version", action="version", version=f"%(prog)s {__version__}")
    parser.add_argument(
        "--log-level",
        type=str,
        default="INFO",
        choices=["DEBUG", "INFO", "WARNING", "ERROR", "CRITICAL"],
        help="Set the logging level (default: %(default)s)",
    )
    parser.add_argument(
        "--python-path",
        type=str,
        help="Path to Python executable for analyzing external libraries (e.g., /path/to/venv/bin/python)",
    )
    parser.add_argument(
        "--extra-libraries",
        type=str,
        help="Comma-separated list of additional external libraries to analyze (e.g., geoviews,datashader)",
    )

    subparsers = parser.add_subparsers(dest="command", help="Available commands")

    # Server subcommand
    server_parser = subparsers.add_parser(
        "server",
        help="Start the LSP server (default)",
        formatter_class=argparse.RawTextHelpFormatter,
    )
    server_parser.add_argument("--tcp", action="store_true", help="Use TCP instead of stdio")
    server_parser.add_argument(
        "--port", type=int, default=8080, help="TCP port to listen on (default: %(default)s)"
    )
    server_parser.add_argument("--stdio", action="store_true", help="Use stdio (default)")

    # Check subcommand
    check_parser = subparsers.add_parser(
        "check",
        help="Check Python files for Param-related errors and warnings",
        formatter_class=argparse.RawTextHelpFormatter,
    )
    check_parser.add_argument(
        "files",
        nargs="+",
        type=str,
        help="Python files to check",
    )

    # Cache subcommand
    cache_parser = subparsers.add_parser(
        "cache",
        help="Manage the external library cache",
        formatter_class=argparse.RawTextHelpFormatter,
    )
    cache_group = cache_parser.add_mutually_exclusive_group(required=True)
    cache_group.add_argument(
        "--show",
        action="store_true",
        help="Print the cache directory path",
    )
    cache_group.add_argument(
        "--generate",
        action="store_true",
        help="Generate cache for supported libraries",
    )
    cache_group.add_argument(
        "--regenerate",
        action="store_true",
        help="Clear existing cache and regenerate for supported libraries",
    )

    args = parser.parse_args()

    # Require explicit subcommand
    if args.command is None:
        parser.error(
            "A subcommand is required. Use 'param-lsp server' to start the LSP server.\n"
            "See 'param-lsp --help' for available commands."
        )

    # Configure colored logging
    log_level = getattr(logging, args.log_level)
    setup_colored_logging(level=log_level)

    # Parse extra libraries
    extra_libraries: set[str] = set()
    if args.extra_libraries:
        extra_libraries = {lib.strip() for lib in args.extra_libraries.split(",") if lib.strip()}

    # Configure Python environment for external library analysis
    # Priority: CLI argument > environment variables > current environment
    from ._analyzer.python_environment import PythonEnvironment

    if args.python_path:
        # Use explicitly specified Python path
        try:
            python_env = PythonEnvironment.from_path(args.python_path)
            logger.info(f"Using Python environment: {args.python_path}")
        except ValueError as e:
            parser.error(f"Invalid Python environment configuration: {e}")
    else:
        # Try to detect environment from environment variables, fall back to current
        python_env = PythonEnvironment.from_environment_variables()
        if python_env is None:
            # No environment variables set, use current Python environment
            python_env = PythonEnvironment.from_current()
            logger.info("Using current Python environment")

    # Handle subcommands
    if args.command == "cache":
        from ._analyzer.static_external_analyzer import ExternalClassInspector
        from .cache import CACHE_VERSION, external_library_cache
        from .constants import ALLOWED_EXTERNAL_LIBRARIES

        if args.show:
            cache_version_str = ".".join(map(str, CACHE_VERSION))
            print(f"{external_library_cache.cache_dir}::{cache_version_str}")
            return

        if args.regenerate:
            external_library_cache.clear()
            inspector = ExternalClassInspector(python_env=python_env)
            for library in ALLOWED_EXTERNAL_LIBRARIES:
                inspector.populate_library_cache(library)
            return

        if args.generate:
            inspector = ExternalClassInspector(python_env=python_env)
            for library in sorted(ALLOWED_EXTERNAL_LIBRARIES):
                inspector.populate_library_cache(library)
            return

    elif args.command == "check":
        _run_check(args.files, python_env)
        return

    elif args.command == "server":
        # Check for mutually exclusive options
        if args.tcp and args.stdio:
            parser.error("--tcp and --stdio are mutually exclusive")

        # Import server only when actually needed
        from .server import create_server

<<<<<<< HEAD
        server = create_server(python_env=python_env)
=======
        inspector = ExternalClassInspector(python_env=python_env, extra_libraries=extra_libraries)
        total_cached = 0
        all_libraries = ALLOWED_EXTERNAL_LIBRARIES | extra_libraries
        for library in all_libraries:
            count = inspector.populate_library_cache(library)
        return
>>>>>>> aaffb023

        if args.tcp:
            logger.info(f"Starting Param LSP server ({__version__}) on TCP port {args.port}")
            server.start_tcp("localhost", args.port)
        else:
            logger.info(f"Starting Param LSP server ({__version__}) on stdio")
            server.start_io()

<<<<<<< HEAD
=======
        inspector = ExternalClassInspector(python_env=python_env, extra_libraries=extra_libraries)
        total_cached = 0
        all_libraries = ALLOWED_EXTERNAL_LIBRARIES | extra_libraries
        for library in sorted(all_libraries):
            count = inspector.populate_library_cache(library)
            total_cached += count
        return
>>>>>>> aaffb023

def _run_check(files: list[str], python_env) -> None:
    """Run check command on the provided files."""
    from .analyzer import ParamAnalyzer

    analyzer = ParamAnalyzer(python_env=python_env)
    total_errors = 0
    total_warnings = 0
    all_diagnostics: list[tuple[str, TypeErrorDict]] = []

<<<<<<< HEAD
    # Analyze all files
    for file_path in files:
        path = Path(file_path)
        if not path.exists():
            print(f"Error: File not found: {file_path}", file=sys.stderr)
            sys.exit(1)
=======
    server = create_server(python_env=python_env, extra_libraries=extra_libraries)
>>>>>>> aaffb023

        if not path.is_file():
            print(f"Error: Not a file: {file_path}", file=sys.stderr)
            sys.exit(1)

        try:
            content = path.read_text()
        except Exception as e:
            print(f"Error reading {file_path}: {e}", file=sys.stderr)
            sys.exit(1)

        # Analyze the file
        result = analyzer.analyze_file(content, str(path.absolute()))
        type_errors = result.get("type_errors", [])

        # Collect diagnostics
        for error in type_errors:
            all_diagnostics.append((str(path), error))
            if error.get("severity") == "error":
                total_errors += 1
            else:
                total_warnings += 1

    # Print diagnostics
    if all_diagnostics:
        for file_path, diagnostic in all_diagnostics:
            _print_diagnostic(file_path, diagnostic)

        # Print summary
        print()
        print(
            f"Found {total_errors} error(s) and {total_warnings} warning(s) in {len(files)} file(s)"
        )
        sys.exit(1 if total_errors > 0 else 0)
    else:
        print(f"No issues found in {len(files)} file(s)")
        sys.exit(0)


def _print_diagnostic(file_path: str, diagnostic: TypeErrorDict) -> None:
    """Print a single diagnostic in a readable format."""
    line = diagnostic["line"] + 1  # Convert to 1-indexed
    col = diagnostic["col"] + 1
    severity = diagnostic.get("severity", "error").upper()
    message = diagnostic["message"]
    code = diagnostic.get("code", "")

    # Color codes
    color = "\033[91m" if severity == "ERROR" else "\033[93m"  # Red or Yellow
    reset = "\033[0m"

    # Format: file:line:col: severity: message [code]
    location = f"{file_path}:{line}:{col}"
    code_str = f" [{code}]" if code else ""
    print(f"{location}: {color}{severity}{reset}: {message}{code_str}")


if __name__ == "__main__":
    main()<|MERGE_RESOLUTION|>--- conflicted
+++ resolved
@@ -154,16 +154,17 @@
             print(f"{external_library_cache.cache_dir}::{cache_version_str}")
             return
 
+        inspector = ExternalClassInspector(python_env=python_env, extra_libraries=extra_libraries)
+        all_libraries = ALLOWED_EXTERNAL_LIBRARIES | extra_libraries
+
         if args.regenerate:
             external_library_cache.clear()
-            inspector = ExternalClassInspector(python_env=python_env)
-            for library in ALLOWED_EXTERNAL_LIBRARIES:
+            for library in all_libraries:
                 inspector.populate_library_cache(library)
             return
 
         if args.generate:
-            inspector = ExternalClassInspector(python_env=python_env)
-            for library in sorted(ALLOWED_EXTERNAL_LIBRARIES):
+            for library in sorted(all_libraries):
                 inspector.populate_library_cache(library)
             return
 
@@ -179,16 +180,7 @@
         # Import server only when actually needed
         from .server import create_server
 
-<<<<<<< HEAD
-        server = create_server(python_env=python_env)
-=======
-        inspector = ExternalClassInspector(python_env=python_env, extra_libraries=extra_libraries)
-        total_cached = 0
-        all_libraries = ALLOWED_EXTERNAL_LIBRARIES | extra_libraries
-        for library in all_libraries:
-            count = inspector.populate_library_cache(library)
-        return
->>>>>>> aaffb023
+        server = create_server(python_env=python_env, extra_libraries=extra_libraries)
 
         if args.tcp:
             logger.info(f"Starting Param LSP server ({__version__}) on TCP port {args.port}")
@@ -197,16 +189,6 @@
             logger.info(f"Starting Param LSP server ({__version__}) on stdio")
             server.start_io()
 
-<<<<<<< HEAD
-=======
-        inspector = ExternalClassInspector(python_env=python_env, extra_libraries=extra_libraries)
-        total_cached = 0
-        all_libraries = ALLOWED_EXTERNAL_LIBRARIES | extra_libraries
-        for library in sorted(all_libraries):
-            count = inspector.populate_library_cache(library)
-            total_cached += count
-        return
->>>>>>> aaffb023
 
 def _run_check(files: list[str], python_env) -> None:
     """Run check command on the provided files."""
@@ -217,16 +199,12 @@
     total_warnings = 0
     all_diagnostics: list[tuple[str, TypeErrorDict]] = []
 
-<<<<<<< HEAD
     # Analyze all files
     for file_path in files:
         path = Path(file_path)
         if not path.exists():
             print(f"Error: File not found: {file_path}", file=sys.stderr)
             sys.exit(1)
-=======
-    server = create_server(python_env=python_env, extra_libraries=extra_libraries)
->>>>>>> aaffb023
 
         if not path.is_file():
             print(f"Error: Not a file: {file_path}", file=sys.stderr)
